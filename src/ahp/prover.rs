#![allow(non_snake_case)]

use crate::ahp::indexer::*;
use crate::ahp::verifier::*;
use crate::ahp::*;

use crate::ahp::constraint_systems::{
    make_matrices_square_for_prover, pad_input_for_indexer_and_prover, unformat_public_input,
};
use crate::{ToString, Vec};
use ark_ff::{Field, PrimeField, Zero};
use ark_poly::{
    univariate::DensePolynomial, EvaluationDomain, Evaluations as EvaluationsOnDomain,
    GeneralEvaluationDomain, Polynomial, UVPolynomial,
};
<<<<<<< HEAD
use ark_relations::r1cs::{ConstraintSynthesizer, ConstraintSystem, SynthesisError};
use ark_std::{cfg_into_iter, cfg_iter, cfg_iter_mut};
use rand_core::RngCore;

/// State for the AHP prover.
#[allow(clippy::type_complexity)]
=======
use ark_relations::r1cs::{
    ConstraintSynthesizer, ConstraintSystem, OptimizationGoal, SynthesisError,
};
use ark_serialize::{CanonicalDeserialize, CanonicalSerialize, SerializationError};
use ark_std::{
    cfg_into_iter, cfg_iter, cfg_iter_mut,
    io::{Read, Write},
};
use rand_core::RngCore;

/// State for the AHP prover.
>>>>>>> 2b374082
pub struct ProverState<'a, F: PrimeField> {
    formatted_input_assignment: Vec<F>,
    witness_assignment: Vec<F>,
    /// Az
    z_a: Option<Vec<F>>,
    /// Bz
    z_b: Option<Vec<F>>,
    /// query bound b
    zk_bound: usize,

    w_poly: Option<LabeledPolynomial<F>>,
    mz_polys: Option<(LabeledPolynomial<F>, LabeledPolynomial<F>)>,

    index: &'a Index<F>,

    /// the random values sent by the verifier in the first round
    verifier_first_msg: Option<VerifierFirstMsg<F>>,

    /// the blinding polynomial for the first round
    mask_poly: Option<LabeledPolynomial<F>>,

    /// domain X, sized for the public input
    domain_x: GeneralEvaluationDomain<F>,

    /// domain H, sized for constraints
    domain_h: GeneralEvaluationDomain<F>,

    /// domain K, sized for matrix nonzero elements
    domain_k: GeneralEvaluationDomain<F>,
}

impl<'a, F: PrimeField> ProverState<'a, F> {
    /// Get the public input.
    pub fn public_input(&self) -> Vec<F> {
        unformat_public_input(&self.formatted_input_assignment)
    }
}

/// Each prover message that is not a list of oracles is a list of field elements.
#[derive(Clone)]
pub enum ProverMsg<F: Field> {
    /// Some rounds, the prover sends only oracles. (This is actually the case for all
    /// rounds in Marlin.)
    EmptyMessage,
    /// Otherwise, it's one or more field elements.
    FieldElements(Vec<F>),
}

impl<F: Field> ark_ff::ToBytes for ProverMsg<F> {
    fn write<W: Write>(&self, w: W) -> ark_std::io::Result<()> {
        match self {
            ProverMsg::EmptyMessage => Ok(()),
            ProverMsg::FieldElements(field_elems) => field_elems.write(w),
        }
    }
}

impl<F: Field> CanonicalSerialize for ProverMsg<F> {
    fn serialize<W: Write>(&self, mut writer: W) -> Result<(), SerializationError> {
        let res: Option<Vec<F>> = match self {
            ProverMsg::EmptyMessage => None,
            ProverMsg::FieldElements(v) => Some(v.clone()),
        };
        res.serialize(&mut writer)
    }

    fn serialized_size(&self) -> usize {
        let res: Option<Vec<F>> = match self {
            ProverMsg::EmptyMessage => None,
            ProverMsg::FieldElements(v) => Some(v.clone()),
        };
        res.serialized_size()
    }

    fn serialize_unchecked<W: Write>(&self, mut writer: W) -> Result<(), SerializationError> {
        let res: Option<Vec<F>> = match self {
            ProverMsg::EmptyMessage => None,
            ProverMsg::FieldElements(v) => Some(v.clone()),
        };
        res.serialize_unchecked(&mut writer)
    }

    fn serialize_uncompressed<W: Write>(&self, mut writer: W) -> Result<(), SerializationError> {
        let res: Option<Vec<F>> = match self {
            ProverMsg::EmptyMessage => None,
            ProverMsg::FieldElements(v) => Some(v.clone()),
        };
        res.serialize_uncompressed(&mut writer)
    }

    fn uncompressed_size(&self) -> usize {
        let res: Option<Vec<F>> = match self {
            ProverMsg::EmptyMessage => None,
            ProverMsg::FieldElements(v) => Some(v.clone()),
        };
        res.uncompressed_size()
    }
}

impl<F: Field> CanonicalDeserialize for ProverMsg<F> {
    fn deserialize<R: Read>(mut reader: R) -> Result<Self, SerializationError> {
        let res = Option::<Vec<F>>::deserialize(&mut reader)?;

        if let Some(res) = res {
            Ok(ProverMsg::FieldElements(res))
        } else {
            Ok(ProverMsg::EmptyMessage)
        }
    }

    fn deserialize_unchecked<R: Read>(mut reader: R) -> Result<Self, SerializationError> {
        let res = Option::<Vec<F>>::deserialize_unchecked(&mut reader)?;

        if let Some(res) = res {
            Ok(ProverMsg::FieldElements(res))
        } else {
            Ok(ProverMsg::EmptyMessage)
        }
    }

    fn deserialize_uncompressed<R: Read>(mut reader: R) -> Result<Self, SerializationError> {
        let res = Option::<Vec<F>>::deserialize_uncompressed(&mut reader)?;

        if let Some(res) = res {
            Ok(ProverMsg::FieldElements(res))
        } else {
            Ok(ProverMsg::EmptyMessage)
        }
    }
}

/// The first set of prover oracles.
pub struct ProverFirstOracles<F: Field> {
    /// The LDE of `w`.
    pub w: LabeledPolynomial<F>,
    /// The LDE of `Az`.
    pub z_a: LabeledPolynomial<F>,
    /// The LDE of `Bz`.
    pub z_b: LabeledPolynomial<F>,
    /// The sum-check hiding polynomial.
    pub mask_poly: LabeledPolynomial<F>,
}

impl<F: Field> ProverFirstOracles<F> {
    /// Iterate over the polynomials output by the prover in the first round.
    pub fn iter(&self) -> impl Iterator<Item = &LabeledPolynomial<F>> {
        vec![&self.w, &self.z_a, &self.z_b, &self.mask_poly].into_iter()
    }
}

/// The second set of prover oracles.
pub struct ProverSecondOracles<F: Field> {
    /// The polynomial `t` that is produced in the first round.
    pub t: LabeledPolynomial<F>,
    /// The polynomial `g` resulting from the first sumcheck.
    pub g_1: LabeledPolynomial<F>,
    /// The polynomial `h` resulting from the first sumcheck.
    pub h_1: LabeledPolynomial<F>,
}

impl<F: Field> ProverSecondOracles<F> {
    /// Iterate over the polynomials output by the prover in the second round.
    pub fn iter(&self) -> impl Iterator<Item = &LabeledPolynomial<F>> {
        vec![&self.t, &self.g_1, &self.h_1].into_iter()
    }
}

/// The third set of prover oracles.
pub struct ProverThirdOracles<F: Field> {
    /// The polynomial `g` resulting from the second sumcheck.
    pub g_2: LabeledPolynomial<F>,
    /// The polynomial `h` resulting from the second sumcheck.
    pub h_2: LabeledPolynomial<F>,
}

impl<F: Field> ProverThirdOracles<F> {
    /// Iterate over the polynomials output by the prover in the third round.
    pub fn iter(&self) -> impl Iterator<Item = &LabeledPolynomial<F>> {
        vec![&self.g_2, &self.h_2].into_iter()
    }
}

impl<F: PrimeField> AHPForR1CS<F> {
    /// Initialize the AHP prover.
    pub fn prover_init<'a, C: ConstraintSynthesizer<F>>(
        index: &'a Index<F>,
        c: C,
    ) -> Result<ProverState<'a, F>, Error> {
        let init_time = start_timer!(|| "AHP::Prover::Init");

        let constraint_time = start_timer!(|| "Generating constraints and witnesses");
        let pcs = ConstraintSystem::new_ref();
        pcs.set_optimization_goal(OptimizationGoal::Weight);
        pcs.set_mode(ark_relations::r1cs::SynthesisMode::Prove {
            construct_matrices: true,
        });
        c.generate_constraints(pcs.clone())?;
        end_timer!(constraint_time);

        assert!(pcs.is_satisfied().unwrap());

        pcs.outline_lcs();

        let padding_time = start_timer!(|| "Padding matrices to make them square");
        pad_input_for_indexer_and_prover(pcs.clone());
        pcs.finalize();
        make_matrices_square_for_prover(pcs.clone());
        end_timer!(padding_time);

        let num_non_zero = index.index_info.num_non_zero;

        let (formatted_input_assignment, witness_assignment, num_constraints) = {
            let pcs = pcs.borrow().unwrap();
            (
                pcs.instance_assignment.as_slice().to_vec(),
                pcs.witness_assignment.as_slice().to_vec(),
                pcs.num_constraints,
            )
        };

        let num_input_variables = formatted_input_assignment.len();
        let num_witness_variables = witness_assignment.len();
        if index.index_info.num_constraints != num_constraints
            || num_input_variables + num_witness_variables != index.index_info.num_variables
        {
            return Err(Error::InstanceDoesNotMatchIndex);
        }

        if !Self::formatted_public_input_is_admissible(&formatted_input_assignment) {
            return Err(Error::InvalidPublicInputLength);
        }

        // Perform matrix multiplications
        let inner_prod_fn = |row: &[(F, usize)]| {
            let mut acc = F::zero();
            for &(ref coeff, i) in row {
                let tmp = if i < num_input_variables {
                    formatted_input_assignment[i]
                } else {
                    witness_assignment[i - num_input_variables]
                };

                acc += &(if coeff.is_one() { tmp } else { tmp * coeff });
            }
            acc
        };

        let eval_z_a_time = start_timer!(|| "Evaluating z_A");
        let z_a = index.a.iter().map(|row| inner_prod_fn(row)).collect();
        end_timer!(eval_z_a_time);

        let eval_z_b_time = start_timer!(|| "Evaluating z_B");
        let z_b = index.b.iter().map(|row| inner_prod_fn(row)).collect();
        end_timer!(eval_z_b_time);

        let zk_bound = 1; // One query is sufficient for our desired soundness

        let domain_h = GeneralEvaluationDomain::new(num_constraints)
            .ok_or(SynthesisError::PolynomialDegreeTooLarge)?;

        let domain_k = GeneralEvaluationDomain::new(num_non_zero)
            .ok_or(SynthesisError::PolynomialDegreeTooLarge)?;

        let domain_x = GeneralEvaluationDomain::new(num_input_variables)
            .ok_or(SynthesisError::PolynomialDegreeTooLarge)?;

        end_timer!(init_time);

        Ok(ProverState {
            formatted_input_assignment,
            witness_assignment,
            z_a: Some(z_a),
            z_b: Some(z_b),
            w_poly: None,
            mz_polys: None,
            zk_bound,
            index,
            verifier_first_msg: None,
            mask_poly: None,
            domain_h,
            domain_k,
            domain_x,
        })
    }

    /// Output the first round message and the next state.
<<<<<<< HEAD
    #[allow(clippy::type_complexity)]
    pub fn prover_first_round<'a, R: RngCore>(
        mut state: ProverState<'a, F>,
        rng: &mut R,
        hiding: bool,
=======
    pub fn prover_first_round<'a, R: RngCore>(
        mut state: ProverState<'a, F>,
        rng: &mut R,
>>>>>>> 2b374082
    ) -> Result<(ProverMsg<F>, ProverFirstOracles<F>, ProverState<'a, F>), Error> {
        let round_time = start_timer!(|| "AHP::Prover::FirstRound");
        let domain_h = state.domain_h;
        let zk_bound = state.zk_bound;

        let v_H = domain_h.vanishing_polynomial().into();

        let x_time = start_timer!(|| "Computing x polynomial and evals");
        let domain_x = state.domain_x;
        let x_poly = EvaluationsOnDomain::from_vec_and_domain(
            state.formatted_input_assignment.clone(),
            domain_x,
        )
        .interpolate();
        let x_evals = domain_h.fft(&x_poly);
        end_timer!(x_time);

        let ratio = domain_h.size() / domain_x.size();

        let mut w_extended = state.witness_assignment.clone();
        w_extended.extend(vec![
            F::zero();
            domain_h.size()
                - domain_x.size()
                - state.witness_assignment.len()
        ]);

        let w_poly_time = start_timer!(|| "Computing w polynomial");
        let w_poly_evals = cfg_into_iter!(0..domain_h.size())
            .map(|k| {
                if k % ratio == 0 {
                    F::zero()
                } else {
                    w_extended[k - (k / ratio) - 1] - &x_evals[k]
                }
            })
            .collect();

        let w_poly = &EvaluationsOnDomain::from_vec_and_domain(w_poly_evals, domain_h)
            .interpolate()
            + &(&DensePolynomial::from_coefficients_slice(&[F::rand(rng)]) * &v_H);
        let (w_poly, remainder) = w_poly.divide_by_vanishing_poly(domain_x).unwrap();
        assert!(remainder.is_zero());
        end_timer!(w_poly_time);

        let z_a_poly_time = start_timer!(|| "Computing z_A polynomial");
        let z_a = state.z_a.clone().unwrap();
        let z_a_poly = &EvaluationsOnDomain::from_vec_and_domain(z_a, domain_h).interpolate()
            + &(&DensePolynomial::from_coefficients_slice(&[F::rand(rng)]) * &v_H);
        end_timer!(z_a_poly_time);

        let z_b_poly_time = start_timer!(|| "Computing z_B polynomial");
        let z_b = state.z_b.clone().unwrap();
        let z_b_poly = &EvaluationsOnDomain::from_vec_and_domain(z_b, domain_h).interpolate()
            + &(&DensePolynomial::from_coefficients_slice(&[F::rand(rng)]) * &v_H);
        end_timer!(z_b_poly_time);

        let mask_poly_time = start_timer!(|| "Computing mask polynomial");
        let mask_poly_degree = 3 * domain_h.size() + 2 * zk_bound - 3;
        let mut mask_poly = DensePolynomial::rand(mask_poly_degree, rng);
        let scaled_sigma_1 = (mask_poly.divide_by_vanishing_poly(domain_h).unwrap().1)[0];
        mask_poly[0] -= &scaled_sigma_1;
        end_timer!(mask_poly_time);

        let msg = ProverMsg::EmptyMessage;

        assert!(w_poly.degree() < domain_h.size() - domain_x.size() + zk_bound);
        assert!(z_a_poly.degree() < domain_h.size() + zk_bound);
        assert!(z_b_poly.degree() < domain_h.size() + zk_bound);
        assert!(mask_poly.degree() <= 3 * domain_h.size() + 2 * zk_bound - 3);

        let (w, z_a, z_b) = if hiding {
            (
                LabeledPolynomial::new("w".to_string(), w_poly, None, Some(1)),
                LabeledPolynomial::new("z_a".to_string(), z_a_poly, None, Some(1)),
                LabeledPolynomial::new("z_b".to_string(), z_b_poly, None, Some(1)),
            )
        } else {
            (
                LabeledPolynomial::new("w".to_string(), w_poly, None, None),
                LabeledPolynomial::new("z_a".to_string(), z_a_poly, None, None),
                LabeledPolynomial::new("z_b".to_string(), z_b_poly, None, None),
            )
        };

        let mask_poly = LabeledPolynomial::new("mask_poly".to_string(), mask_poly, None, None);

        let oracles = ProverFirstOracles {
            w: w.clone(),
            z_a: z_a.clone(),
            z_b: z_b.clone(),
            mask_poly: mask_poly.clone(),
        };

        state.w_poly = Some(w);
        state.mz_polys = Some((z_a, z_b));
        state.mask_poly = Some(mask_poly);
        end_timer!(round_time);

        Ok((msg, oracles, state))
    }

    fn calculate_t<'a>(
        matrices: impl Iterator<Item = &'a Matrix<F>>,
        matrix_randomizers: &[F],
        input_domain: GeneralEvaluationDomain<F>,
        domain_h: GeneralEvaluationDomain<F>,
        r_alpha_x_on_h: Vec<F>,
    ) -> DensePolynomial<F> {
        let mut t_evals_on_h = vec![F::zero(); domain_h.size()];
        for (matrix, eta) in matrices.zip(matrix_randomizers) {
            for (r, row) in matrix.iter().enumerate() {
                for (coeff, c) in row.iter() {
                    let index = domain_h.reindex_by_subdomain(input_domain, *c);
                    t_evals_on_h[index] += *eta * coeff * r_alpha_x_on_h[r];
                }
            }
        }
        EvaluationsOnDomain::from_vec_and_domain(t_evals_on_h, domain_h).interpolate()
    }

    /// Output the number of oracles sent by the prover in the first round.
    pub fn prover_num_first_round_oracles() -> usize {
        4
    }

    /// Output the degree bounds of oracles in the first round.
    pub fn prover_first_round_degree_bounds(
        _info: &IndexInfo<F>,
    ) -> impl Iterator<Item = Option<usize>> {
        vec![None; 4].into_iter()
    }

    /// Output the second round message and the next state.
    pub fn prover_second_round<'a, R: RngCore>(
        ver_message: &VerifierFirstMsg<F>,
        mut state: ProverState<'a, F>,
        _r: &mut R,
<<<<<<< HEAD
        hiding: bool,
=======
>>>>>>> 2b374082
    ) -> (ProverMsg<F>, ProverSecondOracles<F>, ProverState<'a, F>) {
        let round_time = start_timer!(|| "AHP::Prover::SecondRound");

        let domain_h = state.domain_h;
        let zk_bound = state.zk_bound;

        let mask_poly = state
            .mask_poly
            .as_ref()
            .expect("ProverState should include mask_poly when prover_second_round is called");

        let VerifierFirstMsg {
            alpha,
            eta_a,
            eta_b,
            eta_c,
        } = *ver_message;

        let summed_z_m_poly_time = start_timer!(|| "Compute z_m poly");
        let (z_a_poly, z_b_poly) = state.mz_polys.as_ref().unwrap();
        let z_c_poly = z_a_poly.polynomial() * z_b_poly.polynomial();

        let mut summed_z_m_coeffs = z_c_poly.coeffs;
        // Note: Can't combine these two loops, because z_c_poly has 2x the degree
        // of z_a_poly and z_b_poly, so the second loop gets truncated due to
        // the `zip`s.
        cfg_iter_mut!(summed_z_m_coeffs).for_each(|c| *c *= &eta_c);
        cfg_iter_mut!(summed_z_m_coeffs)
            .zip(&z_a_poly.polynomial().coeffs)
            .zip(&z_b_poly.polynomial().coeffs)
            .for_each(|((c, a), b)| *c += &(eta_a * a + &(eta_b * b)));

        let summed_z_m = DensePolynomial::from_coefficients_vec(summed_z_m_coeffs);
        end_timer!(summed_z_m_poly_time);

        let r_alpha_x_evals_time = start_timer!(|| "Compute r_alpha_x evals");
        let r_alpha_x_evals =
            domain_h.batch_eval_unnormalized_bivariate_lagrange_poly_with_diff_inputs(alpha);
        end_timer!(r_alpha_x_evals_time);

        let r_alpha_poly_time = start_timer!(|| "Compute r_alpha_x poly");
        let r_alpha_poly = DensePolynomial::from_coefficients_vec(domain_h.ifft(&r_alpha_x_evals));
        end_timer!(r_alpha_poly_time);

        let t_poly_time = start_timer!(|| "Compute t poly");
        let t_poly = Self::calculate_t(
            vec![&state.index.a, &state.index.b, &state.index.c].into_iter(),
            &[eta_a, eta_b, eta_c],
            state.domain_x,
            state.domain_h,
            r_alpha_x_evals.to_vec(),
        );
        end_timer!(t_poly_time);

        let z_poly_time = start_timer!(|| "Compute z poly");

        let domain_x = GeneralEvaluationDomain::new(state.formatted_input_assignment.len())
            .ok_or(SynthesisError::PolynomialDegreeTooLarge)
            .unwrap();
        let x_poly = EvaluationsOnDomain::from_vec_and_domain(
            state.formatted_input_assignment.clone(),
            domain_x,
        )
        .interpolate();
        let w_poly = state.w_poly.as_ref().unwrap();
        let mut z_poly = w_poly.polynomial().mul_by_vanishing_poly(domain_x);
        cfg_iter_mut!(z_poly.coeffs)
            .zip(&x_poly.coeffs)
            .for_each(|(z, x)| *z += x);
        assert!(z_poly.degree() < domain_h.size() + zk_bound);

        end_timer!(z_poly_time);

        let q_1_time = start_timer!(|| "Compute q_1 poly");

        let mul_domain_size = *[
            mask_poly.len(),
            r_alpha_poly.coeffs.len() + summed_z_m.coeffs.len(),
            t_poly.coeffs.len() + z_poly.len(),
        ]
        .iter()
        .max()
        .unwrap();
        let mul_domain = GeneralEvaluationDomain::new(mul_domain_size)
            .expect("field is not smooth enough to construct domain");
        let mut r_alpha_evals = r_alpha_poly.evaluate_over_domain_by_ref(mul_domain);
        let summed_z_m_evals = summed_z_m.evaluate_over_domain_by_ref(mul_domain);
        let z_poly_evals = z_poly.evaluate_over_domain_by_ref(mul_domain);
        let t_poly_m_evals = t_poly.evaluate_over_domain_by_ref(mul_domain);

        cfg_iter_mut!(r_alpha_evals.evals)
            .zip(&summed_z_m_evals.evals)
            .zip(&z_poly_evals.evals)
            .zip(&t_poly_m_evals.evals)
            .for_each(|(((a, b), &c), d)| {
                *a *= b;
                *a -= c * d;
            });
        let rhs = r_alpha_evals.interpolate();
        let q_1 = mask_poly.polynomial() + &rhs;
        end_timer!(q_1_time);

        let sumcheck_time = start_timer!(|| "Compute sumcheck h and g polys");
        let (h_1, x_g_1) = q_1.divide_by_vanishing_poly(domain_h).unwrap();
        let g_1 = DensePolynomial::from_coefficients_slice(&x_g_1.coeffs[1..]);
        end_timer!(sumcheck_time);

        let msg = ProverMsg::EmptyMessage;

        assert!(g_1.degree() <= domain_h.size() - 2);
        assert!(h_1.degree() <= 2 * domain_h.size() + 2 * zk_bound - 2);

        let oracles = if hiding {
            ProverSecondOracles {
                t: LabeledPolynomial::new("t".into(), t_poly, None, None),
                g_1: LabeledPolynomial::new("g_1".into(), g_1, Some(domain_h.size() - 2), Some(1)),
                h_1: LabeledPolynomial::new("h_1".into(), h_1, None, None),
            }
        } else {
            ProverSecondOracles {
                t: LabeledPolynomial::new("t".into(), t_poly, None, None),
                g_1: LabeledPolynomial::new("g_1".into(), g_1, Some(domain_h.size() - 2), None),
                h_1: LabeledPolynomial::new("h_1".into(), h_1, None, None),
            }
        };

        state.w_poly = None;
        state.verifier_first_msg = Some(*ver_message);
        end_timer!(round_time);

        (msg, oracles, state)
    }

    /// Output the number of oracles sent by the prover in the second round.
    pub fn prover_num_second_round_oracles() -> usize {
        3
    }

    /// Output the degree bounds of oracles in the second round.
    pub fn prover_second_round_degree_bounds(
        info: &IndexInfo<F>,
    ) -> impl Iterator<Item = Option<usize>> {
        let h_domain_size =
            GeneralEvaluationDomain::<F>::compute_size_of_domain(info.num_constraints).unwrap();

        vec![None, Some(h_domain_size - 2), None].into_iter()
    }

    /// Output the third round message and the next state.
    pub fn prover_third_round<'a, R: RngCore>(
        ver_message: &VerifierSecondMsg<F>,
        prover_state: ProverState<'a, F>,
        _r: &mut R,
    ) -> Result<(ProverMsg<F>, ProverThirdOracles<F>), Error> {
        let round_time = start_timer!(|| "AHP::Prover::ThirdRound");

        let ProverState {
            index,
            verifier_first_msg,
            domain_h,
            domain_k,
            ..
        } = prover_state;

        let VerifierFirstMsg {
            eta_a,
            eta_b,
            eta_c,
            alpha,
        } = verifier_first_msg.expect(
            "ProverState should include verifier_first_msg when prover_third_round is called",
        );

        let beta = ver_message.beta;

        let v_H_at_alpha = domain_h.evaluate_vanishing_polynomial(alpha);
        let v_H_at_beta = domain_h.evaluate_vanishing_polynomial(beta);

        let (a_star, b_star, c_star) = (
            &index.a_star_arith,
            &index.b_star_arith,
            &index.c_star_arith,
        );

        let f_evals_time = start_timer!(|| "Computing f evals on K");
        let mut f_vals_on_K = Vec::with_capacity(domain_k.size());
        let mut inverses_a = Vec::with_capacity(domain_k.size());
        let mut inverses_b = Vec::with_capacity(domain_k.size());
        let mut inverses_c = Vec::with_capacity(domain_k.size());

        for i in 0..domain_k.size() {
            inverses_a.push((beta - a_star.evals_on_K.row[i]) * (alpha - a_star.evals_on_K.col[i]));
            inverses_b.push((beta - b_star.evals_on_K.row[i]) * (alpha - b_star.evals_on_K.col[i]));
            inverses_c.push((beta - c_star.evals_on_K.row[i]) * (alpha - c_star.evals_on_K.col[i]));
        }
        ark_ff::batch_inversion(&mut inverses_a);
        ark_ff::batch_inversion(&mut inverses_b);
        ark_ff::batch_inversion(&mut inverses_c);

        for i in 0..domain_k.size() {
            let t = eta_a * a_star.evals_on_K.val[i] * inverses_a[i]
                + eta_b * b_star.evals_on_K.val[i] * inverses_b[i]
                + eta_c * c_star.evals_on_K.val[i] * inverses_c[i];
            let f_at_kappa = v_H_at_beta * v_H_at_alpha * t;
            f_vals_on_K.push(f_at_kappa);
        }
        end_timer!(f_evals_time);

        let f_poly_time = start_timer!(|| "Computing f poly");
        let f = EvaluationsOnDomain::from_vec_and_domain(f_vals_on_K, domain_k).interpolate();
        end_timer!(f_poly_time);

        let g_2 = DensePolynomial::from_coefficients_slice(&f.coeffs[1..]);

        let domain_b = GeneralEvaluationDomain::<F>::new(3 * domain_k.size() - 3)
            .ok_or(SynthesisError::PolynomialDegreeTooLarge)?;

        let denom_eval_time = start_timer!(|| "Computing denominator evals on B");
        let a_denom: Vec<_> = cfg_iter!(a_star.evals_on_B.row.evals)
            .zip(&a_star.evals_on_B.col.evals)
            .zip(&a_star.row_col_evals_on_B.evals)
            .map(|((&r, c), r_c)| beta * alpha - (r * alpha) - (beta * c) + r_c)
            .collect();

        let b_denom: Vec<_> = cfg_iter!(b_star.evals_on_B.row.evals)
            .zip(&b_star.evals_on_B.col.evals)
            .zip(&b_star.row_col_evals_on_B.evals)
            .map(|((&r, c), r_c)| beta * alpha - (r * alpha) - (beta * c) + r_c)
            .collect();

        let c_denom: Vec<_> = cfg_iter!(c_star.evals_on_B.row.evals)
            .zip(&c_star.evals_on_B.col.evals)
            .zip(&c_star.row_col_evals_on_B.evals)
            .map(|((&r, c), r_c)| beta * alpha - (r * alpha) - (beta * c) + r_c)
            .collect();
        end_timer!(denom_eval_time);

        let a_evals_time = start_timer!(|| "Computing a evals on B");
        let a_star_evals_on_B = &a_star.evals_on_B;
        let b_star_evals_on_B = &b_star.evals_on_B;
        let c_star_evals_on_B = &c_star.evals_on_B;
        let a_poly_on_B = cfg_into_iter!(0..domain_b.size())
            .map(|i| {
                let t = eta_a * a_star_evals_on_B.val.evals[i] * b_denom[i] * c_denom[i]
                    + eta_b * b_star_evals_on_B.val.evals[i] * a_denom[i] * c_denom[i]
                    + eta_c * c_star_evals_on_B.val.evals[i] * a_denom[i] * b_denom[i];
                v_H_at_beta * v_H_at_alpha * t
            })
            .collect();
        end_timer!(a_evals_time);

        let a_poly_time = start_timer!(|| "Computing a poly");
        let a_poly = EvaluationsOnDomain::from_vec_and_domain(a_poly_on_B, domain_b).interpolate();
        end_timer!(a_poly_time);

        let b_evals_time = start_timer!(|| "Computing b evals on B");
        let b_poly_on_B = cfg_into_iter!(0..domain_b.size())
            .map(|i| a_denom[i] * b_denom[i] * c_denom[i])
            .collect();
        end_timer!(b_evals_time);

        let b_poly_time = start_timer!(|| "Computing b poly");
        let b_poly = EvaluationsOnDomain::from_vec_and_domain(b_poly_on_B, domain_b).interpolate();
        end_timer!(b_poly_time);

        let h_2_poly_time = start_timer!(|| "Computing sumcheck h poly");
        let h_2 = (&a_poly - &(&b_poly * &f))
            .divide_by_vanishing_poly(domain_k)
            .unwrap()
            .0;
        end_timer!(h_2_poly_time);

        let msg = ProverMsg::EmptyMessage;

        assert!(g_2.degree() <= domain_k.size() - 2);
        let oracles = ProverThirdOracles {
            g_2: LabeledPolynomial::new("g_2".to_string(), g_2, Some(domain_k.size() - 2), None),
            h_2: LabeledPolynomial::new("h_2".to_string(), h_2, None, None),
        };
        end_timer!(round_time);

        Ok((msg, oracles))
    }

    /// Output the number of oracles sent by the prover in the third round.
    pub fn prover_num_third_round_oracles() -> usize {
        3
    }

    /// Output the degree bounds of oracles in the third round.
    pub fn prover_third_round_degree_bounds(
        info: &IndexInfo<F>,
    ) -> impl Iterator<Item = Option<usize>> {
        let num_non_zero = info.num_non_zero;
        let k_size = GeneralEvaluationDomain::<F>::compute_size_of_domain(num_non_zero).unwrap();

        vec![Some(k_size - 2), None].into_iter()
    }
}<|MERGE_RESOLUTION|>--- conflicted
+++ resolved
@@ -13,14 +13,6 @@
     univariate::DensePolynomial, EvaluationDomain, Evaluations as EvaluationsOnDomain,
     GeneralEvaluationDomain, Polynomial, UVPolynomial,
 };
-<<<<<<< HEAD
-use ark_relations::r1cs::{ConstraintSynthesizer, ConstraintSystem, SynthesisError};
-use ark_std::{cfg_into_iter, cfg_iter, cfg_iter_mut};
-use rand_core::RngCore;
-
-/// State for the AHP prover.
-#[allow(clippy::type_complexity)]
-=======
 use ark_relations::r1cs::{
     ConstraintSynthesizer, ConstraintSystem, OptimizationGoal, SynthesisError,
 };
@@ -32,7 +24,6 @@
 use rand_core::RngCore;
 
 /// State for the AHP prover.
->>>>>>> 2b374082
 pub struct ProverState<'a, F: PrimeField> {
     formatted_input_assignment: Vec<F>,
     witness_assignment: Vec<F>,
@@ -319,17 +310,10 @@
     }
 
     /// Output the first round message and the next state.
-<<<<<<< HEAD
-    #[allow(clippy::type_complexity)]
     pub fn prover_first_round<'a, R: RngCore>(
         mut state: ProverState<'a, F>,
         rng: &mut R,
         hiding: bool,
-=======
-    pub fn prover_first_round<'a, R: RngCore>(
-        mut state: ProverState<'a, F>,
-        rng: &mut R,
->>>>>>> 2b374082
     ) -> Result<(ProverMsg<F>, ProverFirstOracles<F>, ProverState<'a, F>), Error> {
         let round_time = start_timer!(|| "AHP::Prover::FirstRound");
         let domain_h = state.domain_h;
@@ -468,10 +452,7 @@
         ver_message: &VerifierFirstMsg<F>,
         mut state: ProverState<'a, F>,
         _r: &mut R,
-<<<<<<< HEAD
         hiding: bool,
-=======
->>>>>>> 2b374082
     ) -> (ProverMsg<F>, ProverSecondOracles<F>, ProverState<'a, F>) {
         let round_time = start_timer!(|| "AHP::Prover::SecondRound");
 
