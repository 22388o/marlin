[package]
name = "ark-marlin"
version = "0.1.0"
authors = [
  "Alessandro Chiesa <alexch@berkeley.edu>",
  "Mary Maller <mary.maller.15@ucl.ac.uk>",
  "Yuncong Hu <huyuncongh@gmail.com>",
  "Pratyush Mishra <pratyush@berkeley.edu>",
  "Noah Vesely <noah.vesely.18@ucl.ac.uk>",
  "Nicholas Ward <npward@berkeley.edu>",
  "arkworks contributors"
]
description = "A library for the Marlin preprocessing zkSNARK"
repository = "https://github.com/arkworks-rs/marlin"
documentation = "https://docs.rs/ark-marlin/"
keywords = ["cryptography", "polynomial commitments", "zkSNARK"]
categories = ["cryptography"]
include = ["Cargo.toml", "src", "README.md", "LICENSE-APACHE", "LICENSE-MIT"]
license = "MIT/Apache-2.0"
edition = "2018"

[dependencies]
ark-serialize = { git = "https://github.com/arkworks-rs/algebra", default-features = false, features = [ "derive" ] }
ark-ff = { git = "https://github.com/arkworks-rs/algebra", default-features = false }
ark-std = { git = "https://github.com/arkworks-rs/utils", default-features = false }
ark-poly = { git = "https://github.com/arkworks-rs/algebra", default-features = false }
ark-relations = { git = "https://github.com/arkworks-rs/snark", default-features = false }
ark-poly-commit = { git = "https://github.com/arkworks-rs/poly-commit", branch = "constraints", default-features = false, features = [ "r1cs" ] }
bench-utils = { git = "https://github.com/arkworks-rs/utils", default-features = false }

rand_core = { version = "0.5" }
rand_chacha = { version = "0.2.1", default-features = false }
rayon = { version = "1", optional = true }
digest = { version = "0.9" }
derivative = { version = "2", features = ["use_core"] }

ark-ec = { git = "https://github.com/arkworks-rs/algebra", default-features = false }
ark-crypto-primitives = { git = "https://github.com/arkworks-rs/crypto-primitives", branch = "main", default-features = false, features = [ "r1cs" ] }
ark-r1cs-std = { git = "https://github.com/arkworks-rs/r1cs-std", default-features = false }
ark-nonnative-field = { git = "https://github.com/arkworks-rs/nonnative", default-features = false }
ark-snark = { git = "https://github.com/arkworks-rs/snark", default-features = false }
hashbrown = "0.9"
tracing = { version = "0.1", default-features = false, features = [ "attributes" ] }
tracing-subscriber = { version = "0.2", default-features = false, optional = true }

[dev-dependencies]
blake2 = { version = "0.9", default-features = false }
ark-bls12-381 = { git = "https://github.com/arkworks-rs/curves", default-features = false, features = [ "curve" ] }
<<<<<<< HEAD
ark-mnt4-298 = { git = "https://github.com/arkworks-rs/curves", default-features = false, features = [ "curve", "r1cs" ] }
ark-mnt6-298 = { git = "https://github.com/arkworks-rs/curves", default-features = false }
=======
ark-mnt4-298 = { git = "https://github.com/arkworks-rs/curves", default-features = false, features = ["r1cs", "curve"] }
ark-mnt6-298 = { git = "https://github.com/arkworks-rs/curves", default-features = false, features = ["r1cs"] }
ark-mnt4-753 = { git = "https://github.com/arkworks-rs/curves", default-features = false, features = ["r1cs", "curve"] }
ark-mnt6-753 = { git = "https://github.com/arkworks-rs/curves", default-features = false, features = ["r1cs"] }
>>>>>>> 2b374082

[profile.release]
opt-level = 3
lto = "thin"
incremental = true
debug = true
panic = 'abort'

[profile.test]
opt-level = 3
debug-assertions = true
incremental = true
debug = true

[profile.dev]
opt-level = 0
panic = 'abort'

[features]
default = ["std", "parallel"]
std = [ "ark-crypto-primitives/std", "tracing-subscriber", "ark-ff/std", "ark-nonnative-field/std", "ark-poly/std", "ark-relations/std", "ark-std/std", "ark-serialize/std", "ark-poly-commit/std" ]
print-trace = [ "bench-utils/print-trace" ]
parallel = [ "std", "ark-ff/parallel", "ark-poly/parallel", "ark-std/parallel", "ark-poly-commit/parallel", "rayon" ]
<<<<<<< HEAD
density-optimized = [ "ark-nonnative-field/density-optimized", "ark-poly-commit/density-optimized" ]
=======

[[bench]]
name = "marlin-benches"
path = "benches/bench.rs"
harness = false
required-features = ["std"]
>>>>>>> 2b374082
<|MERGE_RESOLUTION|>--- conflicted
+++ resolved
@@ -46,15 +46,10 @@
 [dev-dependencies]
 blake2 = { version = "0.9", default-features = false }
 ark-bls12-381 = { git = "https://github.com/arkworks-rs/curves", default-features = false, features = [ "curve" ] }
-<<<<<<< HEAD
-ark-mnt4-298 = { git = "https://github.com/arkworks-rs/curves", default-features = false, features = [ "curve", "r1cs" ] }
-ark-mnt6-298 = { git = "https://github.com/arkworks-rs/curves", default-features = false }
-=======
 ark-mnt4-298 = { git = "https://github.com/arkworks-rs/curves", default-features = false, features = ["r1cs", "curve"] }
 ark-mnt6-298 = { git = "https://github.com/arkworks-rs/curves", default-features = false, features = ["r1cs"] }
 ark-mnt4-753 = { git = "https://github.com/arkworks-rs/curves", default-features = false, features = ["r1cs", "curve"] }
 ark-mnt6-753 = { git = "https://github.com/arkworks-rs/curves", default-features = false, features = ["r1cs"] }
->>>>>>> 2b374082
 
 [profile.release]
 opt-level = 3
@@ -78,13 +73,10 @@
 std = [ "ark-crypto-primitives/std", "tracing-subscriber", "ark-ff/std", "ark-nonnative-field/std", "ark-poly/std", "ark-relations/std", "ark-std/std", "ark-serialize/std", "ark-poly-commit/std" ]
 print-trace = [ "bench-utils/print-trace" ]
 parallel = [ "std", "ark-ff/parallel", "ark-poly/parallel", "ark-std/parallel", "ark-poly-commit/parallel", "rayon" ]
-<<<<<<< HEAD
 density-optimized = [ "ark-nonnative-field/density-optimized", "ark-poly-commit/density-optimized" ]
-=======
 
 [[bench]]
 name = "marlin-benches"
 path = "benches/bench.rs"
 harness = false
-required-features = ["std"]
->>>>>>> 2b374082
+required-features = ["std"]